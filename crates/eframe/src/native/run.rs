--- conflicted
+++ resolved
@@ -173,15 +173,11 @@
     let mut returned_result = Ok(());
 
     event_loop.run_return(|event, event_loop, control_flow| {
-<<<<<<< HEAD
+        crate::profile_scope!("winit_event", short_event_description(&event));
+
         WINIT_EVENT_LOOP.with(|row_event_loop| *row_event_loop.write() = event_loop);
 
         let events = match &event {
-=======
-        crate::profile_scope!("winit_event", short_event_description(&event));
-
-        let event_result = match &event {
->>>>>>> c07394b5
             winit::event::Event::LoopDestroyed => {
                 // On Mac, Cmd-Q we get here and then `run_return` doesn't return (despite its name),
                 // so we need to save state now:
@@ -338,15 +334,11 @@
     let mut windows_next_repaint_times = HashMap::default();
 
     event_loop.run(move |event, event_loop, control_flow| {
-<<<<<<< HEAD
+        crate::profile_scope!("winit_event", short_event_description(&event));
+
         WINIT_EVENT_LOOP.with(|row_event_loop| *row_event_loop.write() = event_loop);
 
         let events = match event {
-=======
-        crate::profile_scope!("winit_event", short_event_description(&event));
-
-        let event_result = match event {
->>>>>>> c07394b5
             winit::event::Event::LoopDestroyed => {
                 log::debug!("Received Event::LoopDestroyed");
                 vec![EventResult::Exit]
@@ -603,15 +595,7 @@
             let display_builder = glutin_winit::DisplayBuilder::new()
                 // we might want to expose this option to users in the future. maybe using an env var or using native_options.
                 .with_preference(glutin_winit::ApiPrefence::FallbackEgl) // https://github.com/emilk/egui/issues/2520#issuecomment-1367841150
-<<<<<<< HEAD
-                .with_window_builder(Some(create_winit_window_builder(&window_builder)))
-                .build(
-                    event_loop,
-                    config_template_builder.clone(),
-                    |mut config_iterator| {
-                        let config = config_iterator.next().expect(
-=======
-                .with_window_builder(Some(winit_window_builder.clone()));
+                .with_window_builder(Some(create_winit_window_builder(&window_builder)));
 
             let (window, gl_config) = {
                 crate::profile_scope!("DisplayBuilder::build");
@@ -622,7 +606,6 @@
                         config_template_builder.clone(),
                         |mut config_iterator| {
                             let config = config_iterator.next().expect(
->>>>>>> c07394b5
                             "failed to find a matching configuration for creating glutin config",
                         );
                             log::debug!(
@@ -720,7 +703,8 @@
         ///
         /// we presently assume that we will
         fn on_resume(&mut self, event_loop: &EventLoopWindowTarget<UserEvent>) -> Result<()> {
-<<<<<<< HEAD
+            crate::profile_function!();
+
             let values = self
                 .windows
                 .values()
@@ -731,13 +715,6 @@
                     continue;
                 }
                 self.init_window(&win, event_loop)?;
-=======
-            crate::profile_function!();
-
-            if self.gl_surface.is_some() {
-                log::warn!("on_resume called even thought we already have a surface. early return");
-                return Ok(());
->>>>>>> c07394b5
             }
             Ok(())
         }
@@ -1016,17 +993,6 @@
             let theme = system_theme.unwrap_or(self.native_options.default_theme);
             integration.egui_ctx.set_visuals(theme.egui_visuals());
 
-<<<<<<< HEAD
-            gl_window
-                .window(ViewportId::MAIN)
-                .read()
-                .window
-                .as_ref()
-                .unwrap()
-                .read()
-                .set_ime_allowed(true);
-=======
->>>>>>> c07394b5
             if self.native_options.mouse_passthrough {
                 gl_window
                     .window(ViewportId::MAIN)
@@ -1345,8 +1311,10 @@
         }
 
         fn save_and_destroy(&mut self) {
-<<<<<<< HEAD
+            crate::profile_function!();
             if let Some(running) = self.running.write().take() {
+                crate::profile_function!();
+
                 running.integration.write().save(
                     running.app.write().as_mut(),
                     running
@@ -1576,112 +1544,8 @@
                         crate::profile_scope!("bg_sleep");
                         std::thread::sleep(std::time::Duration::from_millis(10));
                     }
-=======
-            if let Some(mut running) = self.running.take() {
-                crate::profile_function!();
-                running
-                    .integration
-                    .save(running.app.as_mut(), running.gl_window.window.as_ref());
-                running.app.on_exit(Some(&running.gl));
-                running.painter.destroy();
-            }
-        }
-
-        fn run_ui_and_paint(&mut self) -> EventResult {
-            let Some(running) = &mut self.running else {
-                return EventResult::Wait;
-            };
-
-            if running.gl_window.window.is_none() {
-                return EventResult::Wait;
-            }
-
-            #[cfg(feature = "puffin")]
-            puffin::GlobalProfiler::lock().new_frame();
-            crate::profile_scope!("frame");
-
-            let GlowWinitRunning {
-                gl_window,
-                gl,
-                app,
-                integration,
-                painter,
-            } = running;
-
-            let window = gl_window.window();
-
-            let screen_size_in_pixels: [u32; 2] = window.inner_size().into();
-
-            egui_glow::painter::clear(
-                gl,
-                screen_size_in_pixels,
-                app.clear_color(&integration.egui_ctx.style().visuals),
-            );
-
-            let egui::FullOutput {
-                platform_output,
-                repaint_after,
-                textures_delta,
-                shapes,
-            } = integration.update(app.as_mut(), window);
-
-            integration.handle_platform_output(window, platform_output);
-
-            let clipped_primitives = {
-                crate::profile_scope!("tessellate");
-                integration.egui_ctx.tessellate(shapes)
-            };
-
-            painter.paint_and_update_textures(
-                screen_size_in_pixels,
-                integration.egui_ctx.pixels_per_point(),
-                &clipped_primitives,
-                &textures_delta,
-            );
-
-            let screenshot_requested = &mut integration.frame.output.screenshot_requested;
-
-            if *screenshot_requested {
-                *screenshot_requested = false;
-                let screenshot = painter.read_screen_rgba(screen_size_in_pixels);
-                integration.frame.screenshot.set(Some(screenshot));
-            }
-
-            integration.post_rendering(app.as_mut(), window);
-
-            {
-                crate::profile_scope!("swap_buffers");
-                gl_window.swap_buffers().unwrap();
-            }
-
-            integration.post_present(window);
-
-            #[cfg(feature = "__screenshot")]
-            // give it time to settle:
-            if integration.egui_ctx.frame_nr() == 2 {
-                if let Ok(path) = std::env::var("EFRAME_SCREENSHOT_TO") {
-                    assert!(
-                        path.ends_with(".png"),
-                        "Expected EFRAME_SCREENSHOT_TO to end with '.png', got {path:?}"
-                    );
-                    let screenshot = painter.read_screen_rgba(screen_size_in_pixels);
-                    image::save_buffer(
-                        &path,
-                        screenshot.as_raw(),
-                        screenshot.width() as u32,
-                        screenshot.height() as u32,
-                        image::ColorType::Rgba8,
-                    )
-                    .unwrap_or_else(|err| {
-                        panic!("Failed to save screenshot to {path:?}: {err}");
-                    });
-                    eprintln!("Screenshot saved to {path:?}.");
-                    std::process::exit(0);
->>>>>>> c07394b5
-                }
-            }
-
-<<<<<<< HEAD
+                }
+
                 Self::process_viewport_builders(&glutin_ctx, viewports);
 
                 egui_winit::process_viewports_commands(
@@ -1699,35 +1563,7 @@
                 control_flow
             } else {
                 vec![EventResult::Wait]
-=======
-            let control_flow = if integration.should_close() {
-                EventResult::Exit
-            } else if repaint_after.is_zero() {
-                EventResult::RepaintNext
-            } else if let Some(repaint_after_instant) =
-                std::time::Instant::now().checked_add(repaint_after)
-            {
-                // if repaint_after is something huge and can't be added to Instant,
-                // we will use `ControlFlow::Wait` instead.
-                // technically, this might lead to some weird corner cases where the user *WANTS*
-                // winit to use `WaitUntil(MAX_INSTANT)` explicitly. they can roll their own
-                // egui backend impl i guess.
-                EventResult::RepaintAt(repaint_after_instant)
-            } else {
-                EventResult::Wait
-            };
-
-            integration.maybe_autosave(app.as_mut(), window);
-
-            if window.is_minimized() == Some(true) {
-                // On Mac, a minimized Window uses up all CPU:
-                // https://github.com/emilk/egui/issues/325
-                crate::profile_scope!("bg_sleep");
-                std::thread::sleep(std::time::Duration::from_millis(10));
->>>>>>> c07394b5
-            }
-
-            control_flow
+            }
         }
 
         fn on_event(
@@ -1825,16 +1661,11 @@
                                 // Resize with 0 width and height is used by winit to signal a minimize event on Windows.
                                 // See: https://github.com/rust-windowing/winit/issues/208
                                 // This solves an issue where the app would panic when minimizing on Windows.
-<<<<<<< HEAD
                                 let glutin_ctx = &mut *running.glutin_ctx.write();
-                                if physical_size.width > 0 && physical_size.height > 0 {
+                                if 0 < physical_size.width && 0 < physical_size.height {
                                     if let Some(id) = glutin_ctx.window_maps.get(window_id) {
                                         glutin_ctx.resize(*id, *physical_size);
                                     }
-=======
-                                if 0 < physical_size.width && 0 < physical_size.height {
-                                    running.gl_window.resize(*physical_size);
->>>>>>> c07394b5
                                 }
                             }
                             winit::event::WindowEvent::ScaleFactorChanged {
@@ -1927,8 +1758,9 @@
                 winit::event::Event::UserEvent(UserEvent::AccessKitActionRequest(
                     accesskit_winit::ActionRequestEvent { request, window_id },
                 )) => {
-<<<<<<< HEAD
                     if let Some(running) = self.running.read().as_ref() {
+                        crate::profile_scope!("on_accesskit_action_request");
+
                         let glutin_ctx = running.glutin_ctx.read();
                         if let Some(viewport_id) = glutin_ctx.window_maps.get(window_id).copied() {
                             if let Some(viewport) = glutin_ctx.windows.get(&viewport_id).cloned() {
@@ -1940,13 +1772,6 @@
                                     .on_accesskit_action_request(request.clone());
                             }
                         }
-=======
-                    if let Some(running) = &mut self.running {
-                        crate::profile_scope!("on_accesskit_action_request");
-                        running
-                            .integration
-                            .on_accesskit_action_request(request.clone());
->>>>>>> c07394b5
                         // As a form of user input, accessibility actions should
                         // lead to a repaint.
                         EventResult::RepaintNext(*window_id)
@@ -2077,15 +1902,8 @@
             storage: Option<&dyn epi::Storage>,
             title: &str,
             native_options: &NativeOptions,
-<<<<<<< HEAD
         ) -> std::result::Result<(winit::window::Window, ViewportBuilder), winit::error::OsError>
         {
-            let window_settings = epi_integration::load_window_settings(storage);
-            let window_builder =
-                epi_integration::window_builder(event_loop, title, native_options, window_settings);
-            let window = create_winit_window_builder(&window_builder).build(event_loop)?;
-=======
-        ) -> std::result::Result<winit::window::Window, winit::error::OsError> {
             crate::profile_function!();
 
             let window_settings = epi_integration::load_window_settings(storage);
@@ -2093,9 +1911,8 @@
                 epi_integration::window_builder(event_loop, title, native_options, window_settings);
             let window = {
                 crate::profile_scope!("WindowBuilder::build");
-                window_builder.build(event_loop)?
+                create_winit_window_builder(&window_builder).build(event_loop)?
             };
->>>>>>> c07394b5
             epi_integration::apply_native_options_to_window(
                 &window,
                 native_options,
@@ -2157,7 +1974,7 @@
 
         fn set_window(&mut self, id: ViewportId) -> std::result::Result<(), egui_wgpu::WgpuError> {
             if let Some(running) = &mut self.running {
-<<<<<<< HEAD
+                crate::profile_function!();
                 if let Some(Window { window, .. }) = running.windows.read().get(&id) {
                     let window = window.clone();
                     if let Some(win) = &window {
@@ -2168,10 +1985,6 @@
                         return pollster::block_on(running.painter.write().set_window(id, None));
                     };
                 }
-=======
-                crate::profile_function!();
-                pollster::block_on(running.painter.set_window(self.window.as_ref()))?;
->>>>>>> c07394b5
             }
             Ok(())
         }
@@ -2420,19 +2233,13 @@
 
         fn save_and_destroy(&mut self) {
             if let Some(mut running) = self.running.take() {
-<<<<<<< HEAD
+                crate::profile_function!();
                 if let Some(Window { window, .. }) = running.windows.read().get(&ViewportId::MAIN) {
                     running
                         .integration
                         .write()
                         .save(running.app.as_mut(), window.clone());
                 }
-=======
-                crate::profile_function!();
-                running
-                    .integration
-                    .save(running.app.as_mut(), self.window.as_ref());
->>>>>>> c07394b5
 
                 #[cfg(feature = "glow")]
                 running.app.on_exit(None);
@@ -2444,7 +2251,6 @@
             }
         }
 
-<<<<<<< HEAD
         fn run_ui_and_paint(&mut self, window_id: winit::window::WindowId) -> Vec<EventResult> {
             if let Some(running) = &mut self.running {
                 #[cfg(feature = "puffin")]
@@ -2630,83 +2436,11 @@
                     crate::profile_scope!("bg_sleep");
                     std::thread::sleep(std::time::Duration::from_millis(10));
                 }
-=======
-        fn run_ui_and_paint(&mut self) -> EventResult {
-            let (Some(running), Some(window)) = (&mut self.running, &self.window) else {
-                return EventResult::Wait;
-            };
-
-            #[cfg(feature = "puffin")]
-            puffin::GlobalProfiler::lock().new_frame();
-            crate::profile_scope!("frame");
-
-            let WgpuWinitRunning {
-                app,
-                integration,
-                painter,
-            } = running;
-
-            let egui::FullOutput {
-                platform_output,
-                repaint_after,
-                textures_delta,
-                shapes,
-            } = integration.update(app.as_mut(), window);
-
-            integration.handle_platform_output(window, platform_output);
-
-            let clipped_primitives = {
-                crate::profile_scope!("tessellate");
-                integration.egui_ctx.tessellate(shapes)
-            };
-
-            let screenshot_requested = &mut integration.frame.output.screenshot_requested;
-
-            let screenshot = painter.paint_and_update_textures(
-                integration.egui_ctx.pixels_per_point(),
-                app.clear_color(&integration.egui_ctx.style().visuals),
-                &clipped_primitives,
-                &textures_delta,
-                *screenshot_requested,
-            );
-            *screenshot_requested = false;
-            integration.frame.screenshot.set(screenshot);
-
-            integration.post_rendering(app.as_mut(), window);
-            integration.post_present(window);
->>>>>>> c07394b5
-
-            let control_flow = if integration.should_close() {
-                EventResult::Exit
-            } else if repaint_after.is_zero() {
-                EventResult::RepaintNext
-            } else if let Some(repaint_after_instant) =
-                std::time::Instant::now().checked_add(repaint_after)
-            {
-                // if repaint_after is something huge and can't be added to Instant,
-                // we will use `ControlFlow::Wait` instead.
-                // technically, this might lead to some weird corner cases where the user *WANTS*
-                // winit to use `WaitUntil(MAX_INSTANT)` explicitly. they can roll their own
-                // egui backend impl i guess.
-                EventResult::RepaintAt(repaint_after_instant)
+
+                control_flow
             } else {
-<<<<<<< HEAD
                 vec![EventResult::Wait]
-=======
-                EventResult::Wait
-            };
-
-            integration.maybe_autosave(app.as_mut(), window);
-
-            if window.is_minimized() == Some(true) {
-                // On Mac, a minimized Window uses up all CPU:
-                // https://github.com/emilk/egui/issues/325
-                crate::profile_scope!("bg_sleep");
-                std::thread::sleep(std::time::Duration::from_millis(10));
->>>>>>> c07394b5
-            }
-
-            control_flow
+            }
         }
 
         fn on_event(
@@ -2714,12 +2448,9 @@
             event_loop: &EventLoopWindowTarget<UserEvent>,
             event: &winit::event::Event<'_, UserEvent>,
         ) -> Result<EventResult> {
-<<<<<<< HEAD
+            crate::profile_function!();
             self.build_windows(event_loop);
-=======
-            crate::profile_function!();
-
->>>>>>> c07394b5
+
             Ok(match event {
                 winit::event::Event::Resumed => {
                     if let Some(running) = &self.running {
@@ -2797,24 +2528,16 @@
                                 // Resize with 0 width and height is used by winit to signal a minimize event on Windows.
                                 // See: https://github.com/rust-windowing/winit/issues/208
                                 // This solves an issue where the app would panic when minimizing on Windows.
-<<<<<<< HEAD
                                 if let Some(viewport_id) =
                                     running.windows_id.read().get(window_id).copied()
                                 {
-                                    if physical_size.width > 0 && physical_size.height > 0 {
+                                    if 0 < physical_size.width && 0 < physical_size.height {
                                         running.painter.write().on_window_resized(
                                             viewport_id,
                                             physical_size.width,
                                             physical_size.height,
                                         );
                                     }
-=======
-                                if 0 < physical_size.width && 0 < physical_size.height {
-                                    running.painter.on_window_resized(
-                                        physical_size.width,
-                                        physical_size.height,
-                                    );
->>>>>>> c07394b5
                                 }
                             }
                             winit::event::WindowEvent::ScaleFactorChanged {
@@ -2951,14 +2674,6 @@
     } else {
         None
     }
-<<<<<<< HEAD
-=======
-}
-
-// ----------------------------------------------------------------------------
-
-fn extremely_far_future() -> std::time::Instant {
-    std::time::Instant::now() + std::time::Duration::from_secs(10_000_000_000)
 }
 
 // For the puffin profiler!
@@ -3023,5 +2738,4 @@
             WindowEvent::Occluded { .. } => "WindowEvent::Occluded",
         },
     }
->>>>>>> c07394b5
 }